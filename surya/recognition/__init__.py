from __future__ import annotations
from statistics import mean
from dataclasses import dataclass, fields
from typing import List, Optional
from collections import deque

import cv2
import numpy as np
import torch
from PIL import Image
from tqdm import tqdm
import torch.nn.functional as F
from transformers import QuantizedCacheConfig

from surya.common.polygon import PolygonBox
from surya.common.surya import SuryaModelConfig, SuryaModelOutput
from surya.common.surya.processor import NOMATH_TOKEN
from surya.common.util import mark_step
from surya.common.predictor import BasePredictor
from surya.detection import DetectionPredictor
from surya.input.processing import (
    convert_if_not_rgb,
    slice_polys_from_image,
    slice_bboxes_from_image,
)

from surya.layout.util import prediction_to_polygon_batch
from surya.recognition.loader import RecognitionModelLoader
from surya.recognition.postprocessing import fix_unbalanced_tags
from surya.recognition.util import (
    sort_text_lines,
    clean_close_polygons,
    words_from_chars,
    detect_repeat_token,
)
from surya.recognition.schema import TextLine, OCRResult, TextChar
from surya.common.surya.schema import TaskNames
from surya.recognition.cache import (
    ContinuousBatchingCache,
    ContinuousBatchingQuantizedCache,
    ContinuousBatchingStaticCache
)
from surya.settings import settings


@dataclass
class ContinuousBatchInput:
    input_ids: torch.Tensor
    attention_mask: torch.Tensor
    position_ids: torch.Tensor
    skip_box_idxs: torch.Tensor
    cache_position: Optional[torch.Tensor]


@dataclass
class ContinuousBatchOutput:
    input_ids: torch.Tensor
    preds: torch.Tensor
    bbox_preds: torch.Tensor
    done: torch.Tensor
    scores: torch.Tensor


@dataclass
class RecognitionPrompt:
    id: int
    task_name: TaskNames
    image: np.ndarray
    text: str
    math_mode: bool



# TODO When we evict a sample then also trim the cache as necessary from the left
# This will also allow require modification of attention mask (position_ids should remain unchanged, since they are only for the last element)
class RecognitionPredictor(BasePredictor):
    model_loader_cls = RecognitionModelLoader
    batch_size = settings.RECOGNITION_BATCH_SIZE
    torch_dtype = settings.MODEL_DTYPE_BFLOAT
    default_batch_sizes = {"cpu": 32, "mps": 64, "cuda": 256, "xla": 128}
    min_prefill_ratio: int = 0.3
    tasks = {
        TaskNames.ocr_with_boxes: {
            "needs_bboxes": True,
            "img_size": (1024, 256),
            "max_tokens": 224,
        },
        TaskNames.ocr_without_boxes: {
            "needs_bboxes": False,
            "img_size": (1024, 256),
            "max_tokens": 224,
        },
        TaskNames.block_without_boxes: {
            "needs_bboxes": False,
            "img_size": (1024, 768),
            "max_tokens": 768,
        },
    }

    def __init__(self, checkpoint=None, device=settings.TORCH_DEVICE_MODEL, dtype=None):
        super().__init__(checkpoint, device, dtype)
        self.kv_cache = None
        self.prompt_queue = deque()
        self.batch_prompt_mapping = None

        config: SuryaModelConfig = self.model.config
        # Setup various tokens on-device
        self.device_bbox_ignore = torch.from_numpy(
            np.array(self.processor.ignore_bbox_token_ids, dtype=np.int64)
        ).to(self.model.device)
        self.device_blank_bbox = (
            torch.from_numpy(np.asarray([config.blank_bbox_token_id] * 6))
            .to(self.model.device)
            .to(torch.long)
        )
        self.device_pad_token = torch.tensor(
            self.processor.pad_token_id, device=self.model.device, dtype=torch.long
        )
        self.device_math_start = torch.from_numpy(
            np.array(self.processor.math_start_token_ids, dtype=np.int64)
        ).to(self.model.device)
        self.device_math_end = torch.from_numpy(
            np.array(self.processor.math_end_token_ids, dtype=np.int64)
        ).to(self.model.device)

    def setup_cache(self, batch_size: int):
        self.kv_cache = None
        self.prompt_queue.clear()
        self.batch_prompt_mapping = {i: None for i in range(batch_size)}

    @property
    def num_empty_slots(self):
        return sum(v is None for v in self.batch_prompt_mapping.values())

    @property
    def num_active_slots(self):
        return len(self.batch_prompt_mapping) - self.num_empty_slots

    def detect_and_slice_bboxes(
        self,
        images: List[Image.Image],
        task_names: List[str],
        det_predictor: DetectionPredictor,
        detection_batch_size: int | None = None,
        highres_images: List[Image.Image] | None = None,
    ):
        det_predictions = det_predictor(images, batch_size=detection_batch_size)

        all_slices = []
        slice_map = []
        all_polygons = []
        all_task_names = []
        all_res_scales = []

        for idx, (det_pred, image, highres_image, task_name) in enumerate(
            zip(det_predictions, images, highres_images, task_names)
        ):
            polygons = [p.polygon for p in det_pred.bboxes]
            if highres_image:
                width_scaler = highres_image.size[0] / image.size[0]
                height_scaler = highres_image.size[1] / image.size[1]
                scaled_polygons = [
                    [
                        [int(p[0] * width_scaler), int(p[1] * height_scaler)]
                        for p in polygon
                    ]
                    for polygon in polygons
                ]
                highres_image = self.processor.image_processor(highres_image)
                slices = slice_polys_from_image(highres_image, scaled_polygons)
                res_scales = [(width_scaler, height_scaler) for _ in range(len(slices))]
            else:
                image = self.processor.image_processor(image)
                slices = slice_polys_from_image(image, polygons)
                res_scales = [(1, 1) for _ in range(len(slices))]

            slice_map.append(len(slices))
            all_slices.extend(slices)
            all_polygons.extend(polygons)
            all_task_names.extend([task_name] * len(slices))
            all_res_scales.extend(res_scales)

        assert (
            len(all_slices)
            == sum(slice_map)
            == len(all_polygons)
            == len(all_task_names)
            == len(all_res_scales)
        )

        return {
            "slices": all_slices,
            "slice_map": slice_map,
            "polygons": all_polygons,
            "task_names": all_task_names,
            "input_text": [None] * len(all_slices),
            "res_scales": all_res_scales,
        }

    def slice_bboxes(
        self,
        images: List[Image.Image],
        task_names: List[str],
        bboxes: List[List[List[int]]] | None = None,
        polygons: List[List[List[List[int]]]] | None = None,
        input_text: List[List[str | None]] | None = None,
    ) -> dict:
        assert bboxes is not None or polygons is not None
        slice_map = []
        all_slices = []
        all_polygons = []
        all_text = []
        all_task_names = []

        for idx, image in enumerate(images):
            image = self.processor.image_processor(image)
            if polygons is not None:
                polys = polygons[idx]
                slices = slice_polys_from_image(image, polys)
            else:
                slices = slice_bboxes_from_image(image, bboxes[idx])
                polys = [
                    [
                        [bbox[0], bbox[1]],
                        [bbox[2], bbox[1]],
                        [bbox[2], bbox[3]],
                        [bbox[0], bbox[3]],
                    ]
                    for bbox in bboxes[idx]
                ]
            slice_map.append(len(slices))
            all_slices.extend(slices)
            all_polygons.extend(polys)
            all_task_names.extend([task_names[idx]] * len(slices))

            if input_text is None:
                all_text.extend([None] * len(slices))
            else:
                all_text.extend(input_text[idx])

        assert (
            len(all_slices)
            == sum(slice_map)
            == len(all_polygons)
            == len(all_text)
            == len(all_task_names)
        )

        return {
            "slices": all_slices,
            "slice_map": slice_map,
            "polygons": all_polygons,
            "input_text": all_text,
            "task_names": all_task_names,
            "res_scales": [(1, 1) for _ in range(len(all_slices))],
        }

    def prepare_input(
        self,
        task_names: List[str],
        images: List[Image.Image],
        input_text: List[str | None],
        math_modes: List[bool],
    ):
        batch = []
        for image, text, task_name, math_mode in zip(
            images, input_text, task_names, math_modes
        ):
            image_size = self.tasks[task_name]["img_size"]
            image, rotated = self.processor.align_long_axis(image)
            image = cv2.resize(image, image_size, interpolation=cv2.INTER_LINEAR)

            # Task input is the same for all tasks for now
            text = text or ""
            inputs = [
                {"type": "image", "image": image, "rotated": rotated},
                {"type": "text", "text": text, "math": math_mode},
            ]
            batch.append({"task": task_name, "inputs": inputs})

        return batch

    def process_outputs(
        self, outputs: SuryaModelOutput, skip_box_idxs: torch.Tensor
    ) -> ContinuousBatchOutput:
        # Get logits and initial preds
        next_token_logits = outputs["lm_logits"][:, -1:, :].clone().float()
        next_bbox_logits = outputs["bbox_logits"][:, -1:, :].clone().float()
        preds = torch.argmax(next_token_logits, dim=-1)

        # Handle inference completion
        done = (preds == self.processor.eos_token_id) | (
            preds == self.processor.pad_token_id
        )
        done = done.squeeze(-1)
        # If this batch item is done, input a pad token
        input_ids = torch.where(done.unsqueeze(1), self.device_pad_token, preds).to(
            torch.long
        )

        # Confidence score for the current token
        scores = torch.max(F.softmax(next_token_logits[:, -1], dim=-1), dim=-1).values
        scores = scores.masked_fill(done, 0).unsqueeze(1)

        # Update input boxes
        box_preds = next_bbox_logits * self.model.config.bbox_size
        input_boxes = box_preds.to(torch.long)

        return ContinuousBatchOutput(
            input_ids=input_ids,
            preds=preds,
            bbox_preds=input_boxes,
            done=done,
            scores=scores,
        )

    def merge_cache_attention_mask(self, prefill_cache, current_attention_mask, prefill_attention_mask, merge_idxs):
        if settings.RECOGNITION_STATIC_CACHE:
            # Attention masks in static caching are right padded with 1s - To account for different lengths; So we can merge easily
            # Causal mask generation based on cache position handles the right padding values
            prefill_attention_mask = prefill_attention_mask[:len(merge_idxs)]
            assert current_attention_mask.shape[1] == prefill_attention_mask.shape[1]
            self.kv_cache.merge(prefill_cache, merge_idxs)

            current_attention_mask[merge_idxs] = prefill_attention_mask
        else:
            offset = self.kv_cache.merge(prefill_cache, merge_idxs)

            if offset > 0:
                prefill_attention_mask = F.pad(prefill_attention_mask, (offset, 0), value=0)
            elif offset < 0:
                current_attention_mask = F.pad(current_attention_mask, (abs(offset), 0), value=0)
            current_attention_mask[merge_idxs] = prefill_attention_mask

        return current_attention_mask

    def static_cache_pad(self, processed_inputs):
        """
        Pads all tensors in the dictionary to a static batch siz (batch_size, ...)
        by bottom-padding along the batch dimension.
        
        Args:
            processed_inputs (dict): A dictionary of PyTorch tensors with shape (batch_size, ..., ...)
        
        Returns:
            dict: A dictionary with the padded tensors.
        """

        def pad_tensor(tensor: torch.Tensor, max_batch_size: int) -> torch.Tensor:
            if tensor.shape[0] == max_batch_size:
                return tensor  # No padding needed
            
            # Create a new tensor with the desired batch size
            # and copy the original data into it
            current_batch_size = tensor.shape[0]
            tensor_shape = list(tensor.shape)
            tensor_shape[0] = max_batch_size
            
            padded_tensor = torch.zeros(tensor_shape, dtype=tensor.dtype, device=tensor.device)
            padded_tensor[:current_batch_size] = tensor
    
            return padded_tensor

        batch_size = self.get_batch_size()
        
        padded_tensors = {}
        for name, tensor in processed_inputs.items():
            if name == "image_tiles":
                padded_tensors[name] = tensor  # Skip padding for image_tiles
                continue
            
            padded_tensors[name] = pad_tensor(tensor, batch_size)
        
        return padded_tensors

    def decode(
        self,
        current_inputs: Optional[ContinuousBatchInput] = None
    ):
        # TODO Setup cache position here and in the ContinuousBatchInput
        input_ids = current_inputs.input_ids
        attention_mask = current_inputs.attention_mask
        position_ids = current_inputs.position_ids
        skip_box_idxs = current_inputs.skip_box_idxs
        cache_position = current_inputs.cache_position

        with settings.INFERENCE_MODE():
            outputs = self.model(
                input_ids=input_ids,
                attention_mask=attention_mask,
                cache_position=cache_position,
                position_ids=position_ids,
                use_cache=True,
                past_key_values=self.kv_cache,
                logits_to_keep=1
            )

        processed_output: ContinuousBatchOutput = self.process_outputs(
            outputs, skip_box_idxs=skip_box_idxs
        )

        cache_position = cache_position + 1
        position_ids = position_ids[:, -1:] + 1
        if not settings.RECOGNITION_STATIC_CACHE:
            # Static caching attention mask is already padded to max length
            attention_mask = torch.cat(
                [attention_mask, torch.ones(attention_mask.shape[0], 1, dtype=torch.long, device=attention_mask.device)], dim=1
            )
        new_input = ContinuousBatchInput(
            input_ids=processed_output.input_ids,
            attention_mask=attention_mask,
            cache_position=cache_position,
            position_ids=position_ids,
            skip_box_idxs=skip_box_idxs,
        )

        return new_input, processed_output

    def prefill(self, current_inputs: Optional[ContinuousBatchInput] = None):
        prompts: List[RecognitionPrompt] = [
            self.prompt_queue.popleft()
            for _ in range(min(self.num_empty_slots, len(self.prompt_queue)))
        ]

        batch_input = self.prepare_input(
            task_names=[p.task_name for p in prompts],
            images=[p.image for p in prompts],
            input_text=[p.text for p in prompts],
            math_modes=[
                p.math_mode for p in prompts
            ],  # Pass math mode to the processor
        )
        processed_inputs = self.processor(batch_input, padding_side="left").to(
            device=self.model.device, dtype=self.model.dtype
        )

        prefill_batch_size, prefill_seq_len = processed_inputs['input_ids'].shape[:2]
        if settings.RECOGNITION_STATIC_CACHE:
            processed_inputs = self.static_cache_pad(processed_inputs)
            
        # Do not need cache position for prefill, automatically handled
        input_ids = processed_inputs["input_ids"]
        image_tiles = processed_inputs["image_tiles"]
        attention_mask = processed_inputs["attention_mask"]
        position_ids = processed_inputs["position_ids"]
        needs_boxes = [self.tasks[p.task_name]["needs_bboxes"] for p in prompts]
        if settings.RECOGNITION_STATIC_CACHE:
            settings.RECOGNITION_MAX_TOKENS = 1024
            # Adjust for padding to max batch size
            needs_boxes += [False] * (self.get_batch_size() - len(prompts))
            attention_mask = torch.cat(
                [attention_mask, torch.ones(self.get_batch_size(), settings.RECOGNITION_MAX_TOKENS - attention_mask.shape[1], dtype=torch.long, device=attention_mask.device)],
                dim=1
            )
        cache_position = torch.arange(input_ids.shape[1], dtype=torch.long, device=input_ids.device).repeat(input_ids.shape[0], 1)
        skip_box_idxs = ~torch.from_numpy(np.array(needs_boxes)).to(self.model.device)

        if settings.RECOGNITION_STATIC_CACHE:
            prefill_cache = ContinuousBatchingStaticCache(config=self.model.config.decoder, max_batch_size=input_ids.shape[0], max_cache_len=settings.RECOGNITION_MAX_TOKENS, dtype=self.model.dtype, device=self.model.device)
        else:
            if settings.RECOGNITION_MODEL_QUANTIZE:
                try:
                    import hqq  # noqa: F401
                except Exception:
                    raise ImportError(
                        "Please install hqq to use quantized recognition model"
                    )

            # Use quantized cache if setting activated
            cache_config = QuantizedCacheConfig(
                "HQQ", 8, 1, 1, device=self.model.device, compute_dtype=self.model.dtype
            )
            prefill_cache = (
                ContinuousBatchingCache()
                if not settings.RECOGNITION_MODEL_QUANTIZE
                else ContinuousBatchingQuantizedCache(cache_config)
            )

        with settings.INFERENCE_MODE():
            outputs = self.model(
                input_ids=input_ids,
                image_tiles=image_tiles,
                attention_mask=attention_mask,
                position_ids=position_ids,
                inputs_embeds=None,
                cache_position=cache_position,
                past_key_values=prefill_cache,
                use_cache=True,
                logits_to_keep=1
            )

        # Process outputs
        processed_outputs = self.process_outputs(outputs, skip_box_idxs=skip_box_idxs)

        # Merge new kv cache with existing, update batch mapping
        non_active_idxs = [k for k, v in self.batch_prompt_mapping.items() if v is None]
        idxs_to_merge = non_active_idxs[: len(prompts)]

        assert len(idxs_to_merge) == len(prompts), (
            "Number of prompts should match number of empty slots"
        )
        for i, prompt in zip(idxs_to_merge, prompts):
            self.batch_prompt_mapping[i] = prompt.id

        if self.kv_cache:
            offset = self.kv_cache.merge(prefill_cache, idxs_to_merge)
        else:
            self.kv_cache = prefill_cache
            offset = 0

        cache_position = cache_position[:, -1:] + 1
        position_ids = position_ids[:, -1:] + 1
        if not settings.RECOGNITION_STATIC_CACHE:
            # Static cache attention mask is already padded to max length
            attention_mask = torch.cat(
                [attention_mask, torch.ones(attention_mask.shape[0], 1, dtype=torch.long, device=attention_mask.device)],
                dim=1
            )

        if current_inputs is None:
            new_input = ContinuousBatchInput(
                input_ids=processed_outputs.input_ids,
                attention_mask=attention_mask,
                position_ids=position_ids,
                skip_box_idxs=skip_box_idxs,
                cache_position=cache_position
            )
            self.kv_cache = prefill_cache

            # In static caching case, the batch may be padded, and we don't want to add those elements to the predicted tokens
            return new_input, processed_outputs, idxs_to_merge, range(len(idxs_to_merge))
        
        # Merging input_ids, input_boxes, attention masks, cache position and position ids
        # The prefill batch may be padded for static shape, so we only consider the 'true' elements
        current_attention_mask = self.merge_cache_attention_mask(prefill_cache, current_inputs.attention_mask, attention_mask, idxs_to_merge)

        current_input_ids = current_inputs.input_ids
        current_input_ids[idxs_to_merge] = processed_outputs.input_ids[:prefill_batch_size]

        current_position_ids = current_inputs.position_ids
        current_position_ids[idxs_to_merge] = position_ids[:prefill_batch_size]

        current_skip_box_idxs = current_inputs.skip_box_idxs
        current_skip_box_idxs[idxs_to_merge] = skip_box_idxs[:prefill_batch_size]

        # In the dynamic batching case, cache position should always reflect the full cache len for all batch elements, since it is _left padded_
        # In the static batching case, cache position would be ragged (different values for different batch elements) since it is right padded due to the static size
        current_cache_position = current_inputs.cache_position
        if settings.RECOGNITION_STATIC_CACHE:
            current_cache_position[idxs_to_merge] = cache_position[:prefill_batch_size]
            
        new_input = ContinuousBatchInput(
            input_ids=current_input_ids,
            attention_mask=current_attention_mask,
            position_ids=current_position_ids,
            skip_box_idxs=current_skip_box_idxs,
            cache_position=current_cache_position
        )

        # In static caching case, the batch may be padded, and we don't want to add those elements to the predicted tokens
        return new_input, processed_outputs, idxs_to_merge, range(len(idxs_to_merge))

    # Due to continuous batching, we left pad the attention mask and cache to match new sequences
    # This function trims the attention mask and the kv cache from the left whenever possible to remove excess padding
    def maybe_trim_cache_padding(self, current_inputs: ContinuousBatchInput):
        # Cannot trim lengths for static cache since we don't want shapes to change
        if settings.RECOGNITION_STATIC_CACHE:
            return current_inputs

        attention_mask = current_inputs.attention_mask
        active_idxs = [k for k, v in self.batch_prompt_mapping.items() if v is not None]

        # No more samples running
        if not active_idxs:
            return current_inputs

        active_attention_mask = attention_mask[active_idxs]
        first_non_padding_idx = (active_attention_mask == 1).to(torch.int).argmax(dim=1)
        trim_start = first_non_padding_idx.min().item()

        if trim_start == 0:
            return current_inputs

        trimmed_attention_mask = attention_mask[:, trim_start:]
        current_inputs.attention_mask = trimmed_attention_mask

        # Trim the cache accordingly
        if self.kv_cache:
            self.kv_cache.trim_left(trim_start)

        return current_inputs

    def __call__(
        self,
        images: List[Image.Image],
        task_names: List[str] | None = None,
        det_predictor: DetectionPredictor | None = None,
        detection_batch_size: int | None = None,
        recognition_batch_size: int | None = None,
        highres_images: List[Image.Image] | None = None,
        bboxes: List[List[List[int]]] | None = None,
        polygons: List[List[List[List[int]]]] | None = None,
        input_text: List[str | None] | None = None,
        sort_lines: bool = True,
        math_mode: bool = True,
        return_words: bool = False,
    ) -> List[OCRResult]:
        allowed_tasks = self.tasks.keys()
        if task_names is None:
            task_names = [TaskNames.ocr_with_boxes] * len(images)

        assert all([task_name in allowed_tasks for task_name in task_names]), (
            f"One or more tasks in {task_names} is not supported. Supported tasks are {allowed_tasks}"
        )
        assert len(images) == len(task_names), (
            "You need to pass in one task name for each image"
        )

        images = convert_if_not_rgb(images)
        if highres_images is not None:
            assert len(images) == len(highres_images), (
                "You need to pass in one highres image for each image"
            )

        highres_images = (
            convert_if_not_rgb(highres_images)
            if highres_images is not None
            else [None] * len(images)
        )

        if bboxes is None and polygons is None:
            assert det_predictor is not None, (
                "You need to pass in a detection predictor if you don't provide bboxes or polygons"
            )

            # Detect then slice
            flat = self.detect_and_slice_bboxes(
                images,
                task_names,
                det_predictor,
                detection_batch_size=detection_batch_size,
                highres_images=highres_images,
            )
        else:
            if bboxes is not None:
                assert len(images) == len(bboxes), (
                    "You need to pass in one list of bboxes for each image"
                )
            if polygons is not None:
                assert len(images) == len(polygons), (
                    "You need to pass in one list of polygons for each image"
                )

            flat = self.slice_bboxes(
                images,
                bboxes=bboxes,
                polygons=polygons,
                input_text=input_text,
                task_names=task_names,
            )

        # No images passed, or no boxes passed, or no text detected in the images
        if len(flat["slices"]) == 0:
            return []

        # Sort by line widths. Negative so that longer images come first, fits in with continuous batching better
        sorted_pairs = sorted(enumerate(flat["slices"]), key=lambda x: -x[1].shape[1])
        indices, sorted_slices = zip(*sorted_pairs)

        # Reorder input_text and task_names based on the new order
        flat["slices"] = list(sorted_slices)
        flat["input_text"] = [flat["input_text"][i] for i in indices]
        flat["task_names"] = [flat["task_names"][i] for i in indices]

        predicted_tokens = [[] for _ in range(len(flat["slices"]))]
        predicted_boxes = [[] for _ in range(len(flat["slices"]))]
        scores = [[] for _ in range(len(flat["slices"]))]

        if recognition_batch_size is None:
            recognition_batch_size = self.get_batch_size()
        current_inputs = None
        self.setup_cache(recognition_batch_size)

        batch_max_tokens = {}
        for idx, (img, txt, task) in enumerate(
            zip(flat["slices"], flat["input_text"], flat["task_names"])
        ):
            self.prompt_queue.append(
                RecognitionPrompt(
                    id=idx, task_name=task, text=txt, image=img, math_mode=math_mode
                )
            )
            batch_max_tokens[idx] = (
                settings.RECOGNITION_MAX_TOKENS or self.tasks[task]["max_tokens"]
            )

        pbar = tqdm(
            total=len(self.prompt_queue),
            desc="Recognizing Text",
            disable=self.disable_tqdm,
        )
        total_decode = 0
        prefill_time = 0
        decode_time = 0
        import time

        total_time = time.time()
        while self.prompt_queue or self.num_active_slots > 0:
            if (
                self.num_empty_slots / recognition_batch_size
            ) > self.min_prefill_ratio and self.prompt_queue:
<<<<<<< HEAD
                updated_inputs, outputs, merge_idxs, batch_idxs = self.prefill(current_inputs)
=======
                start = time.time()
                updated_inputs, outputs, merge_idxs = self.prefill(current_inputs)
                prefill_time += time.time() - start
>>>>>>> 761c5dd3

                for b_idx, tensor_idx in zip(merge_idxs, batch_idxs):
                    if self.batch_prompt_mapping[b_idx] is not None:
                        p_idx = self.batch_prompt_mapping[b_idx]
<<<<<<< HEAD
                        predicted_tokens[p_idx].append(outputs.preds[tensor_idx].cpu().item())
                        predicted_boxes[p_idx].append(outputs.bbox_preds[tensor_idx].cpu()[0])
                        scores[p_idx].append(outputs.scores[tensor_idx].cpu().item())
=======
                        predicted_tokens[p_idx].append(outputs.preds[temp_idx].item())
                        predicted_boxes[p_idx].append(outputs.bbox_preds[temp_idx][0])
                        scores[p_idx].append(outputs.scores[temp_idx].item())
>>>>>>> 761c5dd3

                        if predicted_tokens[p_idx][-1] in [
                            self.processor.eos_token_id,
                            self.processor.no_output_token,
                        ]:
                            self.batch_prompt_mapping[b_idx] = None
                            pbar.update(1)
            else:
                start = time.time()
                updated_inputs, outputs = self.decode(current_inputs)
                decode_time += time.time() - start
                total_decode += 1
                # TODO Find a cleaner way of popping from the dict
                for b_idx, p_idx in self.batch_prompt_mapping.items():
                    if p_idx is not None:
                        predicted_tokens[p_idx].append(outputs.preds[b_idx].item())
                        predicted_boxes[p_idx].append(outputs.bbox_preds[b_idx][0])
                        scores[p_idx].append(outputs.scores[b_idx].item())

                        if (
                            predicted_tokens[p_idx][-1]
                            in [
                                self.processor.eos_token_id,
                                self.processor.pad_token_id,
                            ]
                            or len(predicted_tokens[p_idx]) >= batch_max_tokens[p_idx]
                            or detect_repeat_token(predicted_tokens[p_idx])
                        ):
                            self.batch_prompt_mapping[b_idx] = None
                            pbar.update(1)

            # Update inputs and mark XLA step
            current_inputs = updated_inputs
            current_inputs = self.maybe_trim_cache_padding(current_inputs)
            mark_step()
        pbar.close()
<<<<<<< HEAD
        del self.kv_cache
=======
        total_time = time.time() - total_time
>>>>>>> 761c5dd3

        char_predictions = []
        needs_boxes = [
            self.tasks[task_name]["needs_bboxes"] for task_name in flat["task_names"]
        ]
        bbox_size = self.model.config.bbox_size

        from collections import Counter

        token_lens = Counter([len(p) for p in predicted_tokens])
        print(f"Token lengths in the batch: {sorted(token_lens.items())}")
        print(f"Total decode steps: {total_decode}")
        print(
            f"Total prefill time: {prefill_time:.2f}s, decode time: {decode_time:.2f}s, total time: {total_time:.2f}s"
        )

        for slice_idx, (
            slice_image,
            image_tokens,
            image_boxes,
            image_scores,
            needs_box,
        ) in enumerate(
            zip(flat["slices"], predicted_tokens, predicted_boxes, scores, needs_boxes)
        ):
            if self.processor.no_output_token in image_tokens:
                char_predictions.append(None)
                continue

            image_polygons = prediction_to_polygon_batch(
                image_boxes, slice_image.shape, bbox_size, bbox_size // 2
            )

            detokenize_sequences = []
            detokenize_sequence = []
            past_char_qwen_token = False

            def _add_detokenize_sequence(
                qwen_token: bool,
                past_char_qwen_token: bool,
                special_token: bool,
                past_special_token: bool,
                force: bool = False,
            ):
                nonlocal detokenize_sequence, detokenize_sequences

                if (
                    qwen_token != past_char_qwen_token
                    or force
                    or special_token
                    or past_special_token
                ) and detokenize_sequence:
                    chars = [dt[0] for dt in detokenize_sequence]
                    scores = [dt[1] for dt in detokenize_sequence]
                    bboxes = [dt[2] for dt in detokenize_sequence]

                    if past_char_qwen_token:
                        detokenize_sequences.append((chars, scores, None, "qwen"))
                    elif past_special_token:
                        detokenize_sequences.append((chars, scores, None, "special"))
                    else:
                        detokenize_sequences.append((chars, scores, bboxes, "ocr"))

                    detokenize_sequence = []

            # Split up into sequences to detokenize separately
            past_special_token = False
            for bbox, char_id, score in zip(image_polygons, image_tokens, image_scores):
                if char_id in [
                    self.processor.eos_token_id,
                    self.processor.pad_token_id,
                ]:
                    break

                qwen_token = char_id < self.processor.ocr_tokenizer.qwen_offset
                special_token = (
                    self.processor.ocr_tokenizer.qwen_offset
                    <= char_id
                    < self.processor.ocr_tokenizer.special_token_offset
                )
                _add_detokenize_sequence(
                    qwen_token, past_char_qwen_token, special_token, past_special_token
                )
                detokenize_sequence.append((char_id, score, bbox))
                past_char_qwen_token = qwen_token
                past_special_token = special_token

            _add_detokenize_sequence(
                False, past_char_qwen_token, False, past_special_token, force=True
            )

            img_chars = []
            for sequence in detokenize_sequences:
                token_ids, seq_score, bboxes, token_type = sequence
                blank_bbox = [[0, 0], [0, 1], [1, 1], [1, 0]]
                if token_type == "ocr":
                    text = self.processor.ocr_tokenizer.decode(
                        token_ids, task=TaskNames.ocr_with_boxes
                    )
                    bboxes = clean_close_polygons(
                        bboxes
                    )  # clean out bboxes that are close, like what happens with multiple utf-16 tokens per char
                    bbox_idx = 0
                    for text_idx, text_line in enumerate(text):
                        img_chars.append(
                            TextChar(
                                text=text_line,
                                polygon=bboxes[bbox_idx],
                                confidence=seq_score[bbox_idx],
                                bbox_valid=True,
                            )
                        )

                        # Ensure we don't exceed the bbox count
                        # Use the last bbox for the rest of the text
                        if bbox_idx < len(bboxes) - 1:
                            bbox_idx += 1
                elif token_type == "special":
                    text = self.processor.ocr_tokenizer.decode(
                        token_ids, task="ocr_without_boxes"
                    )
                    if text in [NOMATH_TOKEN]:
                        continue

                    img_chars.append(
                        TextChar(
                            text=text,
                            polygon=blank_bbox,
                            confidence=seq_score[0],
                            bbox_valid=False,
                        )
                    )
                else:
                    text = self.processor.ocr_tokenizer.decode(
                        token_ids, task=TaskNames.block_without_boxes
                    )
                    img_chars.append(
                        TextChar(
                            text=text,
                            polygon=blank_bbox,
                            confidence=seq_score[0],
                            bbox_valid=False,
                        )
                    )

            char_predictions.append(img_chars)

        char_predictions = sorted(zip(indices, char_predictions), key=lambda x: x[0])
        char_predictions = [pred for _, pred in char_predictions]

        predictions_by_image = []
        slice_start = 0
        for idx, image in enumerate(images):
            slice_end = slice_start + flat["slice_map"][idx]
            image_lines = char_predictions[slice_start:slice_end]
            polygons = flat["polygons"][slice_start:slice_end]
            res_scales = flat["res_scales"][slice_start:slice_end]
            slice_start = slice_end

            lines = []
            for text_line, polygon, res_scale in zip(image_lines, polygons, res_scales):
                # Special case when input text is good
                if not text_line:
                    lines.append(
                        TextLine(
                            text="",
                            polygon=polygon,
                            chars=[],
                            confidence=1,
                            original_text_good=True,
                        )
                    )
                else:
                    confidence = float(np.mean([char.confidence for char in text_line]))
                    poly_box = PolygonBox(polygon=polygon)
                    for char in text_line:
                        char.rescale(
                            res_scale, (1, 1)
                        )  # Rescale from highres if needed
                        char.shift(
                            poly_box.bbox[0], poly_box.bbox[1]
                        )  # Ensure character boxes match line boxes (relative to page)

                    text_line = fix_unbalanced_tags(
                        text_line, self.processor.ocr_tokenizer.special_tokens
                    )
                    text = "".join([char.text for char in text_line])
                    lines.append(
                        TextLine(
                            text=text,
                            polygon=polygon,
                            chars=text_line,
                            confidence=confidence,
                            words=words_from_chars(text_line) if return_words else [],
                        )
                    )

            if sort_lines:
                lines = sort_text_lines(lines)
            predictions_by_image.append(
                OCRResult(
                    text_lines=lines, image_bbox=[0, 0, image.size[0], image.size[1]]
                )
            )

        return predictions_by_image<|MERGE_RESOLUTION|>--- conflicted
+++ resolved
@@ -709,26 +709,16 @@
             if (
                 self.num_empty_slots / recognition_batch_size
             ) > self.min_prefill_ratio and self.prompt_queue:
-<<<<<<< HEAD
-                updated_inputs, outputs, merge_idxs, batch_idxs = self.prefill(current_inputs)
-=======
                 start = time.time()
                 updated_inputs, outputs, merge_idxs = self.prefill(current_inputs)
                 prefill_time += time.time() - start
->>>>>>> 761c5dd3
 
                 for b_idx, tensor_idx in zip(merge_idxs, batch_idxs):
                     if self.batch_prompt_mapping[b_idx] is not None:
                         p_idx = self.batch_prompt_mapping[b_idx]
-<<<<<<< HEAD
                         predicted_tokens[p_idx].append(outputs.preds[tensor_idx].cpu().item())
                         predicted_boxes[p_idx].append(outputs.bbox_preds[tensor_idx].cpu()[0])
                         scores[p_idx].append(outputs.scores[tensor_idx].cpu().item())
-=======
-                        predicted_tokens[p_idx].append(outputs.preds[temp_idx].item())
-                        predicted_boxes[p_idx].append(outputs.bbox_preds[temp_idx][0])
-                        scores[p_idx].append(outputs.scores[temp_idx].item())
->>>>>>> 761c5dd3
 
                         if predicted_tokens[p_idx][-1] in [
                             self.processor.eos_token_id,
@@ -765,11 +755,8 @@
             current_inputs = self.maybe_trim_cache_padding(current_inputs)
             mark_step()
         pbar.close()
-<<<<<<< HEAD
         del self.kv_cache
-=======
         total_time = time.time() - total_time
->>>>>>> 761c5dd3
 
         char_predictions = []
         needs_boxes = [
