from typing import List

from PIL import Image

from surya.common.predictor import BasePredictor
from surya.layout.schema import LayoutBox, LayoutResult
from surya.settings import settings
from surya.foundation import FoundationPredictor, TaskNames
from surya.foundation.util import prediction_to_polygon_batch
from surya.input.processing import convert_if_not_rgb
from surya.layout.label import LAYOUT_PRED_RELABEL


class LayoutPredictor(BasePredictor):
    batch_size = settings.LAYOUT_BATCH_SIZE
    default_batch_sizes = {"cpu": 4, "mps": 4, "cuda": 32, "xla": 16}

    # Override base init - Do not load model
    def __init__(self, foundation_predictor: FoundationPredictor):
        self.foundation_predictor = foundation_predictor
        self.processor = self.foundation_predictor.processor
        self.bbox_size = self.foundation_predictor.model.config.bbox_size
        self.tasks = self.foundation_predictor.tasks

    def __call__(
        self, images: List[Image.Image], batch_size: int | None = None, top_k: int = 5
    ) -> List[LayoutResult]:
        assert all([isinstance(image, Image.Image) for image in images])

        images = convert_if_not_rgb(images)
        images = [self.processor.image_processor(image) for image in images]

<<<<<<< HEAD
        predicted_tokens, batch_bboxes, scores, topk_scores = self.foundation_predictor.prediction_loop(
            images=images,
            input_texts=["" for _ in range(len(images))],
            task_names=[TaskNames.layout for _ in range(len(images))],
            batch_size=batch_size,
            max_lookahead_tokens=0,      # Do not do MTP for layout
            top_k=5
=======
        predicted_tokens, batch_bboxes, scores, topk_scores = (
            self.foundation_predictor.prediction_loop(
                images=images,
                input_texts=["" for _ in range(len(images))],
                task_names=[TaskNames.layout for _ in range(len(images))],
                batch_size=batch_size,
                max_lookahead_tokens=0,  # Do not do MTP for layout
            )
>>>>>>> 2351d34b
        )

        image_sizes = [img.shape for img in images]
        predicted_polygons = prediction_to_polygon_batch(
            batch_bboxes, image_sizes, self.bbox_size, self.bbox_size // 2
        )
        layout_results = []
        for image, image_tokens, image_polygons, image_scores, image_topk_scores in zip(
            images, predicted_tokens, predicted_polygons, scores, topk_scores
        ):
            layout_boxes = []
            for z, (tok, poly, score, tok_topk) in enumerate(
                zip(image_tokens, image_polygons, image_scores, image_topk_scores)
            ):
                if tok == self.processor.eos_token_id:
                    break

                predicted_label = self.processor.decode([tok], "layout")
                label = LAYOUT_PRED_RELABEL[predicted_label]

                top_k_dict = {}
                for k, v in tok_topk.items():
                    topk_label = self.processor.decode([k], "layout")
                    if topk_label in LAYOUT_PRED_RELABEL:
                        topk_label = LAYOUT_PRED_RELABEL[topk_label]
                    top_k_dict.update({topk_label: v})
                layout_boxes.append(
                    LayoutBox(
                        polygon=poly.tolist(),
                        label=label,
                        position=z,
                        top_k=top_k_dict,
                        confidence=score,
                    )
                )
            # layout_boxes = clean_boxes(layout_boxes)
            layout_results.append(
                LayoutResult(bboxes=layout_boxes, image_bbox=[0, 0, *image.shape])
            )

        assert len(layout_results) == len(images)
        return layout_results<|MERGE_RESOLUTION|>--- conflicted
+++ resolved
@@ -30,7 +30,6 @@
         images = convert_if_not_rgb(images)
         images = [self.processor.image_processor(image) for image in images]
 
-<<<<<<< HEAD
         predicted_tokens, batch_bboxes, scores, topk_scores = self.foundation_predictor.prediction_loop(
             images=images,
             input_texts=["" for _ in range(len(images))],
@@ -38,16 +37,6 @@
             batch_size=batch_size,
             max_lookahead_tokens=0,      # Do not do MTP for layout
             top_k=5
-=======
-        predicted_tokens, batch_bboxes, scores, topk_scores = (
-            self.foundation_predictor.prediction_loop(
-                images=images,
-                input_texts=["" for _ in range(len(images))],
-                task_names=[TaskNames.layout for _ in range(len(images))],
-                batch_size=batch_size,
-                max_lookahead_tokens=0,  # Do not do MTP for layout
-            )
->>>>>>> 2351d34b
         )
 
         image_sizes = [img.shape for img in images]
