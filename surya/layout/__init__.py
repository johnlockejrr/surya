from typing import List

from PIL import Image

from surya.common.predictor import BasePredictor
<<<<<<< HEAD
=======
from surya.layout.loader import LayoutModelLoader
from surya.layout.model.config import ID_TO_LABEL
from surya.layout.slicer import ImageSlicer
from surya.layout.util import prediction_to_polygon
from surya.common.util import clean_boxes, mark_step
>>>>>>> d34e998d
from surya.layout.schema import LayoutBox, LayoutResult
from surya.settings import settings



class LayoutPredictor(BasePredictor):
    model_loader_cls = LayoutModelLoader
    batch_size = settings.LAYOUT_BATCH_SIZE
    default_batch_sizes = {"cpu": 4, "mps": 4, "cuda": 32, "xla": 16}

    def __call__(
        self, images: List[Image.Image], batch_size: int | None = None, top_k: int = 5
    ) -> List[LayoutResult]:
        return self.batch_layout_detection(
            images,
            top_k=top_k,
            batch_size=batch_size
        )

    def batch_layout_detection(
            self,
            images: List[Image.Image],
            batch_size: int | None = None,
            top_k: int = 5
    ) -> List[LayoutResult]:
        assert all([isinstance(image, Image.Image) for image in images])

        slicer = ImageSlicer(settings.LAYOUT_SLICE_MIN, settings.LAYOUT_SLICE_SIZE)

<<<<<<< HEAD
        predicted_tokens, batch_bboxes, scores, topk_scores = self.foundation_predictor.prediction_loop(
            images=images,
            input_texts=["" for _ in range(len(images))],
            task_names=[TaskNames.layout for _ in range(len(images))],
            batch_size=batch_size,
            max_lookahead_tokens=0,      # Do not do MTP for layout
            top_k=5
        )

        image_sizes = [img.shape for img in images]
        predicted_polygons = prediction_to_polygon_batch(
            batch_bboxes, image_sizes, self.bbox_size, self.bbox_size // 2
        )
        layout_results = []
        for image, image_tokens, image_polygons, image_scores, image_topk_scores in zip(
            images, predicted_tokens, predicted_polygons, scores, topk_scores
        ):
            layout_boxes = []
            for z, (tok, poly, score, tok_topk) in enumerate(
                zip(image_tokens, image_polygons, image_scores, image_topk_scores)
            ):
                if tok == self.processor.eos_token_id:
                    break

                predicted_label = self.processor.decode([tok], "layout")
                label = LAYOUT_PRED_RELABEL[predicted_label]

                top_k_dict = {}
                for k, v in tok_topk.items():
                    topk_label = self.processor.decode([k], "layout")
                    if topk_label in LAYOUT_PRED_RELABEL:
                        topk_label = LAYOUT_PRED_RELABEL[topk_label]
                    top_k_dict.update({topk_label: v})
                layout_boxes.append(
                    LayoutBox(
                        polygon=poly.tolist(),
                        label=label,
                        position=z,
                        top_k=top_k_dict,
                        confidence=score,
                    )
                )
            # layout_boxes = clean_boxes(layout_boxes)
            layout_results.append(
                LayoutResult(bboxes=layout_boxes, image_bbox=[0, 0, *image.shape])
            )

        assert len(layout_results) == len(images)
        return layout_results
=======
        batches = []
        img_counts = [slicer.slice_count(image) for image in images]

        start_idx = 0
        end_idx = 1
        while end_idx < len(img_counts):
            if any([
                sum(img_counts[start_idx:end_idx]) >= batch_size,
                sum(img_counts[start_idx:end_idx + 1]) > batch_size,
            ]):
                batches.append((start_idx, end_idx))
                start_idx = end_idx
            end_idx += 1

        if start_idx < len(img_counts):
            batches.append((start_idx, len(img_counts)))

        results = []
        for (start_idx, end_idx) in tqdm(batches, desc="Recognizing layout", disable=self.disable_tqdm):
            batch_results = []
            batch_images = images[start_idx:end_idx]
            batch_images = [image.convert("RGB") for image in batch_images]  # also copies the image
            batch_images, tile_positions = slicer.slice(batch_images)
            current_batch_size = len(batch_images)

            orig_sizes = [image.size for image in batch_images]
            model_inputs = self.processor(batch_images)

            batch_pixel_values = model_inputs["pixel_values"]
            batch_pixel_values = torch.tensor(np.array(batch_pixel_values), dtype=self.model.dtype)

            pause_token = [self.model.config.decoder.pause_token_id] * 7
            start_token = [self.model.config.decoder.bos_token_id] * 7
            batch_decoder_input = [
                [start_token] + [pause_token] * self.model.config.decoder.pause_token_count
                for _ in range(current_batch_size)
            ]
            batch_decoder_input = torch.tensor(np.stack(batch_decoder_input, axis=0), dtype=torch.long)
            inference_token_count = batch_decoder_input.shape[1]
            if settings.LAYOUT_STATIC_CACHE:
                batch_pixel_values = self.pad_to_batch_size(batch_pixel_values, batch_size)
                batch_decoder_input = self.pad_to_batch_size(batch_decoder_input, batch_size)

            # Move to device after static cache
            batch_pixel_values = batch_pixel_values.to(self.model.device)
            batch_decoder_input = batch_decoder_input.to(self.model.device)

            decoder_position_ids = torch.ones_like(batch_decoder_input[0, :, 0], dtype=torch.int64,
                                                   device=self.model.device).cumsum(0) - 1
            self.model.decoder.model._setup_cache(self.model.config, batch_size, self.model.device, self.model.dtype)

            batch_predictions = [[] for _ in range(current_batch_size)]

            with settings.INFERENCE_MODE():
                encoder_hidden_states = self.model.encoder(pixel_values=batch_pixel_values)[0]

                token_count = 0
                # Set to the actual batch size (accounts for padding if needed)
                all_done = torch.zeros(batch_pixel_values.shape[0], dtype=torch.bool, device=self.model.device)
                while token_count < settings.LAYOUT_MAX_BOXES:
                    is_prefill = token_count == 0
                    return_dict = self.model.decoder(
                        input_boxes=batch_decoder_input,
                        encoder_hidden_states=encoder_hidden_states,
                        cache_position=decoder_position_ids,
                        use_cache=True,
                        prefill=is_prefill
                    )

                    decoder_position_ids = decoder_position_ids[-1:] + 1
                    box_logits = return_dict["bbox_logits"][:, -1, :]
                    class_logits = return_dict["class_logits"][:, -1, :]
                    class_logits_cpu = class_logits.cpu()

                    class_preds = class_logits.argmax(-1)
                    box_preds = box_logits * self.model.config.decoder.bbox_size

                    done = (class_preds == self.model.decoder.config.eos_token_id) | (class_preds == self.model.decoder.config.pad_token_id)
                    all_done = all_done | done

                    # Move to CPU to avoid XLA issue
                    all_done_cpu = all_done.cpu()
                    if all_done_cpu[:current_batch_size].all():
                        break

                    batch_decoder_input = torch.cat([box_preds.unsqueeze(1), class_preds.unsqueeze(1).unsqueeze(1)], dim=-1)
                    batch_decoder_input_cpu = batch_decoder_input.cpu()

                    for j, (pred, status) in enumerate(zip(batch_decoder_input_cpu, all_done_cpu)):
                        if j >= current_batch_size:
                            break

                        if status:
                            continue

                        preds = pred[0]
                        prediction = {
                            "preds": preds,
                            "token": preds,
                            "polygon": prediction_to_polygon(
                                preds,
                                orig_sizes[j],
                                self.model.config.decoder.bbox_size,
                                self.model.config.decoder.skew_scaler
                            ),
                            "label": preds[6].item() - self.model.decoder.config.special_token_count,
                            "class_logits": class_logits_cpu[j],
                            "orig_size": orig_sizes[j]
                        }
                        prediction["text_label"] = ID_TO_LABEL.get(int(prediction["label"]), None)
                        if all([
                            prediction["text_label"] in ["PageHeader", "PageFooter"],
                            prediction["polygon"][0][1] < prediction["orig_size"][1] * .8,
                            prediction["polygon"][2][1] > prediction["orig_size"][1] * .2,
                            prediction["polygon"][0][0] < prediction["orig_size"][0] * .8,
                            prediction["polygon"][2][0] > prediction["orig_size"][0] * .2
                        ]):
                            # Ensure page footers only occur at the bottom of the page, headers only at top
                            prediction["class_logits"][int(preds[6].item())] = 0
                            new_prediction = prediction["class_logits"].argmax(-1).item()
                            prediction["label"] = new_prediction - self.model.decoder.config.special_token_count
                            prediction["token"][6] = new_prediction
                            batch_decoder_input[j, -1, 6] = new_prediction

                        prediction["top_k_probs"], prediction["top_k_indices"] = torch.topk(
                            torch.nn.functional.softmax(prediction["class_logits"], dim=-1), k=top_k, dim=-1)
                        del prediction["class_logits"]
                        batch_predictions[j].append(prediction)

                    token_count += inference_token_count
                    inference_token_count = batch_decoder_input.shape[1]
                    batch_decoder_input = batch_decoder_input.to(torch.long)
                    mark_step()

            for j, (pred_dict, orig_size) in enumerate(zip(batch_predictions, orig_sizes)):
                boxes = []
                preds = [p for p in pred_dict if
                         p["token"][6] > self.model.decoder.config.special_token_count]  # Remove special tokens, like pause
                if len(preds) > 0:
                    polygons = [p["polygon"] for p in preds]
                    labels = [p["label"] for p in preds]
                    top_k_probs = [p["top_k_probs"] for p in preds]
                    top_k_indices = [p["top_k_indices"] - self.model.decoder.config.special_token_count for p in preds]

                    for z, (poly, label, top_k_prob, top_k_index) in enumerate(
                            zip(polygons, labels, top_k_probs, top_k_indices)):
                        top_k_dict = {
                            ID_TO_LABEL.get(int(l)): prob.item()
                            for (l, prob) in zip(top_k_index, top_k_prob) if l > 0
                        }
                        l = ID_TO_LABEL[int(label)]
                        lb = LayoutBox(
                            polygon=poly,
                            label=l,
                            position=z,
                            top_k=top_k_dict,
                            confidence=top_k_dict[l]
                        )
                        boxes.append(lb)
                boxes = clean_boxes(boxes)
                result = LayoutResult(
                    bboxes=boxes,
                    image_bbox=[0, 0, orig_size[0], orig_size[1]]
                )
                batch_results.append(result)

            assert len(batch_results) == len(tile_positions)
            batch_results = slicer.join(batch_results, tile_positions)
            results.extend(batch_results)

        self.model.decoder.model._clear_cache()
        torch.cuda.empty_cache()

        assert len(results) == len(images)
        return results
>>>>>>> d34e998d
<|MERGE_RESOLUTION|>--- conflicted
+++ resolved
@@ -3,14 +3,11 @@
 from PIL import Image
 
 from surya.common.predictor import BasePredictor
-<<<<<<< HEAD
-=======
 from surya.layout.loader import LayoutModelLoader
 from surya.layout.model.config import ID_TO_LABEL
 from surya.layout.slicer import ImageSlicer
 from surya.layout.util import prediction_to_polygon
 from surya.common.util import clean_boxes, mark_step
->>>>>>> d34e998d
 from surya.layout.schema import LayoutBox, LayoutResult
 from surya.settings import settings
 
@@ -40,57 +37,6 @@
 
         slicer = ImageSlicer(settings.LAYOUT_SLICE_MIN, settings.LAYOUT_SLICE_SIZE)
 
-<<<<<<< HEAD
-        predicted_tokens, batch_bboxes, scores, topk_scores = self.foundation_predictor.prediction_loop(
-            images=images,
-            input_texts=["" for _ in range(len(images))],
-            task_names=[TaskNames.layout for _ in range(len(images))],
-            batch_size=batch_size,
-            max_lookahead_tokens=0,      # Do not do MTP for layout
-            top_k=5
-        )
-
-        image_sizes = [img.shape for img in images]
-        predicted_polygons = prediction_to_polygon_batch(
-            batch_bboxes, image_sizes, self.bbox_size, self.bbox_size // 2
-        )
-        layout_results = []
-        for image, image_tokens, image_polygons, image_scores, image_topk_scores in zip(
-            images, predicted_tokens, predicted_polygons, scores, topk_scores
-        ):
-            layout_boxes = []
-            for z, (tok, poly, score, tok_topk) in enumerate(
-                zip(image_tokens, image_polygons, image_scores, image_topk_scores)
-            ):
-                if tok == self.processor.eos_token_id:
-                    break
-
-                predicted_label = self.processor.decode([tok], "layout")
-                label = LAYOUT_PRED_RELABEL[predicted_label]
-
-                top_k_dict = {}
-                for k, v in tok_topk.items():
-                    topk_label = self.processor.decode([k], "layout")
-                    if topk_label in LAYOUT_PRED_RELABEL:
-                        topk_label = LAYOUT_PRED_RELABEL[topk_label]
-                    top_k_dict.update({topk_label: v})
-                layout_boxes.append(
-                    LayoutBox(
-                        polygon=poly.tolist(),
-                        label=label,
-                        position=z,
-                        top_k=top_k_dict,
-                        confidence=score,
-                    )
-                )
-            # layout_boxes = clean_boxes(layout_boxes)
-            layout_results.append(
-                LayoutResult(bboxes=layout_boxes, image_bbox=[0, 0, *image.shape])
-            )
-
-        assert len(layout_results) == len(images)
-        return layout_results
-=======
         batches = []
         img_counts = [slicer.slice_count(image) for image in images]
 
@@ -265,5 +211,4 @@
         torch.cuda.empty_cache()
 
         assert len(results) == len(images)
-        return results
->>>>>>> d34e998d
+        return results